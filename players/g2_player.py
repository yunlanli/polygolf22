import os
import pickle
import numpy as np
import functools
import sympy
import logging
import heapq
from scipy import stats as scipy_stats

from typing import Tuple, Iterator, List, Union
from sympy.geometry import Polygon, Point2D
from matplotlib.path import Path
from shapely.geometry import Polygon as ShapelyPolygon, Point as ShapelyPoint
from scipy.spatial.distance import cdist


# Cached distribution
DIST = scipy_stats.norm(0, 1)


@functools.lru_cache()
def standard_ppf(conf: float) -> float:
    return DIST.ppf(conf)


def result_point(distance: float, angle: float, current_point: Tuple[float, float]) -> Tuple[float, float]:
    cx, cy = current_point
    nx = cx + distance * np.cos(angle)
    ny = cy + distance * np.sin(angle)
    return nx, ny


def spread_points(current_point, angles: np.array, distance, reverse) -> np.array:
    curr_x, curr_y = current_point
    if reverse:
        angles = np.flip(angles)
    xs = np.cos(angles) * distance + curr_x
    ys = np.sin(angles) * distance + curr_y
    return np.column_stack((xs, ys))


def splash_zone(distance: float, angle: float, conf: float, skill: int, current_point: Tuple[float, float]) -> np.array:
    conf_points = np.linspace(1 - conf, conf, 50)
    distances = np.vectorize(standard_ppf)(conf_points) * (distance / skill) + distance
    angles = np.vectorize(standard_ppf)(conf_points) * (1/(2*skill)) + angle
    scale = 1.1
    if distance <= 20:
        scale = 1.0
    max_distance = distances[-1]*scale
    top_arc = spread_points(current_point, angles, max_distance, False)
<<<<<<< HEAD

    min_distance = distances[0]
    bottom_arc = spread_points(current_point, angles, min_distance, True)

    return np.concatenate((top_arc, bottom_arc, np.array([top_arc[0]])))
=======

    if distance > 20:
        min_distance = distances[0]
        bottom_arc = spread_points(current_point, angles, min_distance, True)
        return np.concatenate((top_arc, bottom_arc, np.array([top_arc[0]])))

    current_point = np.array([current_point])
    return np.concatenate((current_point, top_arc, current_point))
>>>>>>> f34b14c8


def poly_to_points(poly: Polygon) -> Iterator[Tuple[float, float]]:
    x_min, y_min = float('inf'), float('inf')
    x_max, y_max = float('-inf'), float('-inf')
    for point in poly.vertices:
        x = float(point.x)
        y = float(point.y)
        x_min = min(x, x_min)
        x_max = max(x, x_max)
        y_min = min(y, y_min)
        y_max = max(y, y_max)
    x_step = 1.0  # meter
    y_step = 1.0  # meter

    x_current = x_min + x_step
    y_current = y_min + y_step
    while x_current < x_max:
        while y_current < y_max:
            yield float(x_current), float(y_current)
            y_current += y_step
        y_current = y_min
        x_current += x_step


def sympy_poly_to_mpl(sympy_poly: Polygon) -> Path:
    """Helper function to convert sympy Polygon to matplotlib Path object"""
    v = sympy_poly.vertices
    v.append(v[0])
    return Path(v, closed=True)


def sympy_poly_to_shapely(sympy_poly: Polygon) -> ShapelyPolygon:
    """Helper function to convert sympy Polygon to shapely Polygon object"""
    v = sympy_poly.vertices
    v.append(v[0])
    return ShapelyPolygon(v)


class ScoredPoint:
    """Scored point class for use in A* search algorithm"""
    def __init__(self, point: Tuple[float, float], goal: Tuple[float, float], actual_cost=float('inf'), previous=None, goal_dist=None):
        self.point = point
        self.goal = goal

        self.previous = previous

        self._actual_cost = actual_cost
        if goal_dist:
            self._h_cost = goal_dist
        else:
            a = np.array(self.point)
            b = np.array(self.goal)
            self._h_cost = np.linalg.norm(a - b)

        self._f_cost = self.actual_cost + self.h_cost

    @property
    def f_cost(self):
        return self._f_cost

    @property
    def h_cost(self):
        return self._h_cost

    @property
    def actual_cost(self):
        return self._actual_cost

    def __lt__(self, other):
        return self.f_cost < other.f_cost

    def __eq__(self, other):
        return self.point == other.point
    
    def __hash__(self):
        prev = None
        if self.previous:
            prev = self.previous.point
        return hash((self.point, self.actual_cost, prev))
    
    def __repr__(self):
        return f"ScoredPoint(point = {self.point}, h_cost = {self.h_cost})"


class Player:
    def __init__(self, skill: int, rng: np.random.Generator, logger: logging.Logger, golf_map: sympy.Polygon, start: sympy.geometry.Point2D, target: sympy.geometry.Point2D, map_path: str, precomp_dir: str) -> None:
        """Initialise the player with given skill.

        Args:
            skill (int): skill of your player
            rng (np.random.Generator): numpy random number generator, use this for same player behvior across run
            logger (logging.Logger): logger use this like logger.info("message")
            golf_map (sympy.Polygon): Golf Map polygon
            start (sympy.geometry.Point2D): Start location
            target (sympy.geometry.Point2D): Target location
            map_path (str): File path to map
            precomp_dir (str): Directory path to store/load precomputation
        """
        # # if depends on skill
        # precomp_path = os.path.join(precomp_dir, "{}_skill-{}.pkl".format(map_path, skill))
        # # if doesn't depend on skill
        # precomp_path = os.path.join(precomp_dir, "{}.pkl".format(map_path))
        
        # # precompute check
        # if os.path.isfile(precomp_path):
        #     # Getting back the objects:
        #     with open(precomp_path, "rb") as f:
        #         self.obj0, self.obj1, self.obj2 = pickle.load(f)
        # else:
        #     # Compute objects to store
        #     self.obj0, self.obj1, self.obj2 = _

        #     # Dump the objects
        #     with open(precomp_path, 'wb') as f:
        #         pickle.dump([self.obj0, self.obj1, self.obj2], f)
        self.skill = skill
        self.rng = rng
        self.logger = logger
        self.np_map_points = None
        self.mpl_paly = None
        self.shapely_poly = None
        self.goal = None
        self.prev_rv = None

        # Cached data
        max_dist = 200 + self.skill
        self.max_ddist = scipy_stats.norm(max_dist, max_dist / self.skill)

    @functools.lru_cache()
    def _max_ddist_ppf(self, conf: float):
        return self.max_ddist.ppf(1.0 - conf)

    def reachable_point(self, current_point: Tuple[float, float], target_point: Tuple[float, float], conf: float) -> bool:
        """Determine whether the point is reachable with confidence [conf] based on our player's skill"""
        if type(current_point) == Point2D:
            current_point = tuple(current_point)
        if type(target_point) == Point2D:
            target_point = tuple(target_point)

        current_point = np.array(current_point).astype(float)
        target_point = np.array(target_point).astype(float)

        return np.linalg.norm(current_point - target_point) <= self._max_ddist_ppf(conf)
    
    def splash_zone_within_polygon(self, current_point: Tuple[float, float], target_point: Tuple[float, float], conf: float) -> bool:
        if type(current_point) == Point2D:
            current_point = tuple(Point2D)

        if type(target_point) == Point2D:
            target_point = tuple(Point2D)

        distance = np.linalg.norm(np.array(current_point).astype(float) - np.array(target_point).astype(float))
        cx, cy = current_point
        tx, ty = target_point
        angle = np.arctan2(float(ty) - float(cy), float(tx) - float(cx))
        splash_zone_poly_points = splash_zone(float(distance), float(angle), float(conf), self.skill, current_point)
        return self.shapely_poly.contains(ShapelyPolygon(splash_zone_poly_points))

    def numpy_adjacent_and_dist(self, point: Tuple[float, float], conf: float):
        cloc_distances = cdist(self.np_map_points, np.array([np.array(point)]), 'euclidean')
        cloc_distances = cloc_distances.flatten()
        distance_mask = cloc_distances <= self._max_ddist_ppf(conf)

        reachable_points = self.np_map_points[distance_mask]
        goal_distances = self.np_goal_dist[distance_mask]

        return reachable_points, goal_distances

    def next_target(self, curr_loc: Tuple[float, float], goal: Point2D, conf: float) -> Union[None, Tuple[float, float]]:
        point_goal = float(goal.x), float(goal.y)
        heap = [ScoredPoint(curr_loc, point_goal, 0.0)]
        start_point = heap[0].point
        # Used to cache the best cost and avoid adding useless points to the heap
        visited = set()
        while len(heap) > 0:
            next_sp = heapq.heappop(heap)
            next_p = next_sp.point

            if next_p in visited:
                continue
            if next_sp.actual_cost > 0 and not self.splash_zone_within_polygon(next_sp.previous.point, next_p, conf):
                continue
            visited.add(next_p)

            if np.linalg.norm(np.array(self.goal) - np.array(next_p)) <= 5.4 / 100.0:
                # All we care about is the next point
                # TODO: We need to check if the path length is <= 10, because if it isn't we probably need to
                #  reduce the conf and try again for a shorter path.
                while next_sp.previous.point != start_point:
                    next_sp = next_sp.previous
                return next_sp.point
            
            # Add adjacent points to heap
            reachable_points, goal_dists = self.numpy_adjacent_and_dist(next_p, conf)
            for i in range(len(reachable_points)):
                candidate_point = tuple(reachable_points[i])
                goal_dist = goal_dists[i]
                new_point = ScoredPoint(candidate_point, point_goal, next_sp.actual_cost + 1, next_sp,
                                        goal_dist=goal_dist)
<<<<<<< HEAD
                if candidate_point not in best_cost or best_cost[candidate_point] > new_point.actual_cost:
                    best_cost[candidate_point] = new_point.actual_cost
                    heapq.heappush(heap, new_point)
=======
                heapq.heappush(heap, new_point)
>>>>>>> f34b14c8

        # No path available
        return None

    def _initialize_map_points(self, goal: Tuple[float, float], golf_map: Polygon):
        # Storing the points as numpy array
        np_map_points = [goal]
        map_points = [goal]
        self.mpl_poly = sympy_poly_to_mpl(golf_map)
        self.shapely_poly = sympy_poly_to_shapely(golf_map)
        pp = list(poly_to_points(golf_map))
        for point in pp:
            # Use matplotlib here because it's faster than shapely for this calculation...
            if self.mpl_poly.contains_point(point):
                # map_points.append(point)
                x, y = point
                np_map_points.append(np.array([x, y]))
        # self.map_points = np.array(map_points)
        self.np_map_points = np.array(np_map_points)
        self.np_goal_dist = cdist(self.np_map_points, np.array([np.array(self.goal)]), 'euclidean')
        self.np_goal_dist.flatten()

    def play(self, score: int, golf_map: sympy.Polygon, target: sympy.geometry.Point2D, curr_loc: sympy.geometry.Point2D, prev_loc: sympy.geometry.Point2D, prev_landing_point: sympy.geometry.Point2D, prev_admissible: bool) -> Tuple[float, float]:
        """Function which based n current game state returns the distance and angle, the shot must be played 

        Args:
            score (int): Your total score including current turn
            golf_map (sympy.Polygon): Golf Map polygon
            target (sympy.geometry.Point2D): Target location
            curr_loc (sympy.geometry.Point2D): Your current location
            prev_loc (sympy.geometry.Point2D): Your previous location. If you haven't played previously then None
            prev_landing_point (sympy.geometry.Point2D): Your previous shot landing location. If you haven't played previously then None
            prev_admissible (bool): Boolean stating if your previous shot was within the polygon limits. If you haven't played previously then None

        Returns:
            Tuple[float, float]: Return a tuple of distance and angle in radians to play the shot
        """
        if self.np_map_points is None:
            gx, gy = float(target.x), float(target.y)
            self.goal = float(target.x), float(target.y)
            self._initialize_map_points((gx, gy), golf_map)

        # Optimization to retry missed shots
        if self.prev_rv is not None and curr_loc == prev_loc:
            return self.prev_rv

        target_point = None
        confidence = 0.95
        cl = float(curr_loc.x), float(curr_loc.y)
        while target_point is None:
<<<<<<< HEAD
            if confidence <= 0.0:
=======
            if confidence <= 0.5:
>>>>>>> f34b14c8
                return None

            # print(f"searching with {confidence} confidence")
            target_point = self.next_target(cl, target, confidence)
            confidence -= 0.05

        # fixup target
        current_point = np.array(tuple(curr_loc)).astype(float)
        if tuple(target_point) == self.goal:
            dist = np.linalg.norm(np.array(target_point) - current_point)
            v = np.array(target_point) - current_point
            u = v / dist
<<<<<<< HEAD
            if dist * 1.10 > 20.0:
                pass
                max_offset = dist * 1 / 1.10
=======
            if dist >= 20.0:
                roll_distance = dist / 10
                max_offset = roll_distance
>>>>>>> f34b14c8
                offset = 0
                prev_target = target_point
                while offset < max_offset and self.splash_zone_within_polygon(tuple(current_point), target_point, confidence):
                    offset += 1
                    dist = dist - offset
                    prev_target = target_point
                    target_point = current_point + u * dist
                target_point = prev_target
<<<<<<< HEAD
            else:
                target_point = current_point + u * dist * 1.10
=======
>>>>>>> f34b14c8

        cx, cy = current_point
        tx, ty = target_point
        angle = np.arctan2(ty - cy, tx - cx)

        rv = curr_loc.distance(Point2D(target_point, evaluate=False)), angle
        self.prev_rv = rv
        return rv


# === Unit Tests ===

def test_reachable():
    current_point = Point2D(0, 0, evaluate=False)
    target_point = Point2D(0, 250, evaluate=False)
    player = Player(50, 0xdeadbeef, None)
    
    assert not player.reachable_point(current_point, target_point, 0.80)


def test_splash_zone_within_polygon():
    poly = Polygon((0,0), (0, 300), (300, 300), (300, 0), evaluate=False)

    current_point = Point2D(0, 0, evaluate=False)

    # Just checking polygons inside and outside
    inside_target_point = Point2D(150, 150, evaluate=False)
    outside_target_point = Point2D(299, 100, evaluate=False)

    player = Player(50, 0xdeadbeef, None)
    assert player.splash_zone_within_polygon(current_point, inside_target_point, poly, 0.8)
    assert not player.splash_zone_within_polygon(current_point, outside_target_point, poly, 0.8)


def test_poly_to_points():
    poly = Polygon((0,0), (0, 10), (10, 10), (10, 0))
    points = set(poly_to_points(poly))
    for x in range(1, 10):
        for y in range(1, 10):
            assert (x,y) in points
    assert len(points) == 81<|MERGE_RESOLUTION|>--- conflicted
+++ resolved
@@ -48,13 +48,6 @@
         scale = 1.0
     max_distance = distances[-1]*scale
     top_arc = spread_points(current_point, angles, max_distance, False)
-<<<<<<< HEAD
-
-    min_distance = distances[0]
-    bottom_arc = spread_points(current_point, angles, min_distance, True)
-
-    return np.concatenate((top_arc, bottom_arc, np.array([top_arc[0]])))
-=======
 
     if distance > 20:
         min_distance = distances[0]
@@ -63,7 +56,6 @@
 
     current_point = np.array([current_point])
     return np.concatenate((current_point, top_arc, current_point))
->>>>>>> f34b14c8
 
 
 def poly_to_points(poly: Polygon) -> Iterator[Tuple[float, float]]:
@@ -264,13 +256,7 @@
                 goal_dist = goal_dists[i]
                 new_point = ScoredPoint(candidate_point, point_goal, next_sp.actual_cost + 1, next_sp,
                                         goal_dist=goal_dist)
-<<<<<<< HEAD
-                if candidate_point not in best_cost or best_cost[candidate_point] > new_point.actual_cost:
-                    best_cost[candidate_point] = new_point.actual_cost
-                    heapq.heappush(heap, new_point)
-=======
                 heapq.heappush(heap, new_point)
->>>>>>> f34b14c8
 
         # No path available
         return None
@@ -321,11 +307,7 @@
         confidence = 0.95
         cl = float(curr_loc.x), float(curr_loc.y)
         while target_point is None:
-<<<<<<< HEAD
-            if confidence <= 0.0:
-=======
             if confidence <= 0.5:
->>>>>>> f34b14c8
                 return None
 
             # print(f"searching with {confidence} confidence")
@@ -338,15 +320,9 @@
             dist = np.linalg.norm(np.array(target_point) - current_point)
             v = np.array(target_point) - current_point
             u = v / dist
-<<<<<<< HEAD
-            if dist * 1.10 > 20.0:
-                pass
-                max_offset = dist * 1 / 1.10
-=======
             if dist >= 20.0:
                 roll_distance = dist / 10
                 max_offset = roll_distance
->>>>>>> f34b14c8
                 offset = 0
                 prev_target = target_point
                 while offset < max_offset and self.splash_zone_within_polygon(tuple(current_point), target_point, confidence):
@@ -355,11 +331,6 @@
                     prev_target = target_point
                     target_point = current_point + u * dist
                 target_point = prev_target
-<<<<<<< HEAD
-            else:
-                target_point = current_point + u * dist * 1.10
-=======
->>>>>>> f34b14c8
 
         cx, cy = current_point
         tx, ty = target_point
