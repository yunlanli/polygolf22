--- conflicted
+++ resolved
@@ -10,13 +10,9 @@
 import matplotlib.pyplot as plt
 import constants
 import heapq
-<<<<<<< HEAD
-
-=======
 from matplotlib.path import Path
 from shapely.geometry import Polygon as ShapelyPolygon, Point as ShapelyPoint
 from scipy.spatial.distance import cdist
->>>>>>> f34b14c8
 
 
 class Cell:
@@ -39,10 +35,6 @@
     
 
 
-<<<<<<< HEAD
-
-=======
->>>>>>> f34b14c8
 class Player:
     def __init__(self, skill: int, rng: np.random.Generator, logger: logging.Logger, golf_map: sympy.Polygon, start: sympy.geometry.Point2D, target: sympy.geometry.Point2D, map_path: str, precomp_dir: str) -> None:
         """Initialise the player with given skill.
@@ -84,15 +76,12 @@
         self.turns = 0
         self.map = None
         self.map_shapely =None
-<<<<<<< HEAD
-=======
         self.initial_path = []
         self.max_distance = 0
         self.mpl_poly =None
         self.np_map_points = None
         self.np_goal_dist = 0
 
->>>>>>> f34b14c8
     def point_inside_polygon(self,poly, p) -> bool:
     # http://paulbourke.net/geometry/polygonmesh/#insidepoly
         n = len(poly)
@@ -108,13 +97,6 @@
         return inside
         
     def segmentize_map(self, golf_map ):
-<<<<<<< HEAD
-        area_length = 5
-        beginx = area_length/2
-        beginy = area_length/2
-        endx = constants.vis_width
-        endy = constants.vis_height
-=======
         x_min, y_min = float('inf'), float('inf')
         x_max, y_max = float('-inf'), float('-inf')
         for point in golf_map.vertices:
@@ -129,7 +111,6 @@
         beginy = y_min
         endx = x_max
         endy = y_max
->>>>>>> f34b14c8
         node_centers = []
         node_centers2 =[]   
         for i in range(int(beginx), int(endx), area_length):
@@ -141,190 +122,6 @@
                     tmp.append(representative_point)
                     node_centers.append(representative_point)
                     self.centerset.add((i,j))
-<<<<<<< HEAD
-                else:
-                    tmp.append(None)
-            node_centers2.append(tmp)
-        self.centers = node_centers
-        self.centers2 = node_centers2
-
-    def sector(self, center, start_angle, end_angle, radius):
-        def polar_point(origin_point, angle,  distance):
-            return [origin_point.x + math.sin(math.radians(angle)) * distance, origin_point.y + math.cos(math.radians(angle)) * distance]
-        steps=10
-        if start_angle > end_angle:
-            t = start_angle
-            start_angle = end_angle
-            end_angle = t
-        else:
-            pass
-        step_angle_width = (end_angle-start_angle) / steps
-        sector_width = (end_angle-start_angle) 
-        segment_vertices = []
-        segment_vertices.append(polar_point(center, 0,0))
-        segment_vertices.append(polar_point(center, start_angle,radius))
-        for z in range(1, steps):
-            segment_vertices.append((polar_point(center, start_angle + z * step_angle_width,radius)))
-        segment_vertices.append(polar_point(center, start_angle+sector_width,radius))
-        #print(segment_vertices)
-        return Polygon(segment_vertices)
-
-    def positionSafety(self, d, angle, start_point):
-
-        #CIRCLE of radiues = 2 standand deviations
-        angle_2std = math.degrees((1/(2*self.skill)))
-        distance_2std = (d/self.skill)
-        center = start_point
-        #print("end "+ angle - angle_2std)
-        sector1 = self.sector(center, angle + angle_2std, angle - angle_2std, d - distance_2std)
-        sector2 = self.sector(center, angle + angle_2std, angle - angle_2std, d + distance_2std )       
-        #area_inside_the_polygon =  ((probable_landing_region.intersection(shape_map_work.buffer(0))).area)/probable_landing_region.area
-        return (area_inside_the_polygon==1)
-        
-    def is_safe(self, d, angle, start_point):
-        #to do add confidence bounds
-        angle_2std = ((1/(2*self.skill)))
-        distance_2std = (d/self.skill)
-        begin_line1 = (start_point.x + (d-distance_2std)*math.cos(angle - angle_2std ), start_point.y + (d-distance_2std)*math.sin(angle -angle_2std ))
-        begin_line2 = (start_point.x + (d-distance_2std)*math.cos(angle + angle_2std), start_point.y + (d-distance_2std)*math.sin(angle + angle_2std))
-        end_line1 = (start_point.x + (d+(d*0.1)+distance_2std)*math.cos(angle - angle_2std ), start_point.y + (d+(d*0.1)+distance_2std)*math.sin(angle - angle_2std))
-        end_line2 = (start_point.x + (d+(d*0.1)+distance_2std)*math.cos(angle + angle_2std ), start_point.y + (d+(d*0.1)+distance_2std)*math.sin(angle + angle_2std))
-        L1 = LineString([Point(begin_line1), Point(end_line1)])
-        L2 = LineString([Point(begin_line2), Point(end_line2)])
-        check1 = L1.within(self.map_shapely)
-        check2 = L2.within(self.map_shapely)
-        if (check1 &   check2):
-            return 1
-        else:
-            return 0
-
-
-
-    def is_neighbour(self, curr_loc, target_loc):
-        current_point = curr_loc
-        target_point = target_loc
-        current_point = np.array(current_point).astype(float)
-        target_point = np.array(target_point).astype(float)
-        max_dist = 200 + self.skill
-        required_dist = np.linalg.norm(current_point - target_point)
-        angle = sympy.atan2(target_point[1] - current_point[1], target_point[0] - current_point[0])
-        #is reachable
-        if (np.linalg.norm(current_point - target_point) < max_dist):
-            #is safe to land
-            if(Point2D(self.target).equals(Point2D(target_loc))):
-                return 1
-            if (self.is_safe(required_dist,angle,Point2D(curr_loc))):
-                return 1
-            else:
-                return 0
-            #return 1
-        else:
-            return 0
-
-    def adjacent_cells(self, point):
-        if self.is_neighbour(point, self.target):
-            print('target close!')
-            return [self.target]
-        neighbours = []
-        for center in self.centers:
-            if center.equals(Point2D(point)):
-                continue
-            if self.is_neighbour(point, center):
-                neighbours.append( tuple(center))
-        return neighbours
-
-  
-    def aStar( self, current, end):
-        cur_loc = tuple(current)
-        current = Cell(cur_loc, self.target, 0.0 , cur_loc )
-        openSet = set()
-        node_dict = {}
-        node_dict[(cur_loc)] = 0.0
-        openHeap = []
-        closedSet = set()
-        openSet.add(cur_loc)
-        openHeap.append(current)
-        while openSet:
-            next_pointC = heapq.heappop(openHeap)
-            next_point = next_pointC.point
-            #reached the goal
-            if np.linalg.norm(np.array(self.target).astype(float) - np.array(next_point).astype(float)) <= 5.4 / 100.0:
-                while next_pointC.previous.point != cur_loc:
-                    next_pointC = next_pointC.previous
-                return next_pointC.point
-            openSet.remove(next_point)
-            closedSet.add(next_point)
-            neighbours = self.adjacent_cells(next_point)
-            for n in neighbours :
-                if n not in closedSet:
-                    cell = Cell(n, self.target, next_pointC.actual_cost +1 , next_pointC)
-                    if n not in openSet and (next_pointC.actual_cost +1 <=10 - self.turns):
-                        if (n not in node_dict or cell.total_cost() < node_dict(n)):
-                            openSet.add(n)
-                            node_dict[n] = cell.total_cost()
-                            heapq.heappush(openHeap, cell )
-        return []
-
-
-
-        self.maplimit = None
-        self.modified_goal = None
-        self.modified_start = None
-        self.unit = 10
-    def generate_grid(self,map,target,current,unit):
-        maxx,maxy = 0.0,0.0
-        for point in map.vertices:
-            if point.x>maxx:
-                maxx = point.x
-            if point.y>maxy:
-                maxy = point.y
-        maxx = unit * int(maxx/unit+1) * 1.0
-        maxy = unit * int(maxy/unit+1) * 1.0
-        self.maplimit = sympy.geometry.Point2D(maxx, maxy)
-        self.modified_goal = sympy.geometry.Point2D(int(target.x / unit) * unit * 1.0, int(target.y / unit) * unit * 1.0)
-        self.modified_start = sympy.geometry.Point2D(int(current.x / unit) * unit * 1.0, int(current.y / unit) * unit * 1.0)
-
-    def generate_shortest_path(self,map):
-        movement = [(1,0),(-1,0),(0,1),(0,-1)]
-        dist = []
-        for i in range(0,self.maplimit.x,self.unit):
-            temp = []
-            for j in range(0, self.maplimit.y, self.unit):
-                if point_inside_polygon(map.vertices,sympy.geometry.Point2D(i , j)):
-                    temp.append(-1)
-                else:
-                    temp.append(-2)
-            dist.append(temp)
-        dist[int(self.modified_start.x / self.unit)][int(self.modified_start.y/self.unit)] = 0
-        dist[int(self.modified_goal.x / self.unit)][int(self.modified_start.y / self.unit)] = -1
-        current_points = [self.modified_start]
-        next_points = []
-        while dist[int(self.modified_goal.x / self.unit)][int(self.modified_goal.y / self.unit)]==-1:
-            for current in current_points:
-                for move in movement:
-                    next_point = sympy.geometry.Point2D(current.x + move[0]*self.unit,current.y + move[1]*self.unit)
-                    if int(next_point.x / self.unit)< len(dist) and int(next_point.x / self.unit)>=0 and \
-                            int(next_point.y / self.unit) < len(dist[0]) and int(next_point.y / self.unit)>=0 and \
-                            dist[int(next_point.x / self.unit)][int(next_point.y / self.unit)] == -1:
-                        dist[int(next_point.x / self.unit)][int(next_point.y / self.unit)] = dist[int(current.x / self.unit)][int(current.y / self.unit)] + 1
-                        next_points.append(next_point)
-            current_points = next_points.copy()
-            next_points = []
-#-m maps/default/simple.json maps/g1/g1_map.json -p 1
-        path = []
-        current = [int(self.modified_goal.x / self.unit),int(self.modified_goal.y / self.unit)]
-        path.append(sympy.geometry.Point2D(current[0]*self.unit*1.0,current[1]*self.unit*1.0))
-        while dist[current[0]][current[1]]!=0:
-            for move in movement:
-                if current[0]-move[0]>=0 and current[0]-move[0]<len(dist) and \
-                    current[1] - move[1] >= 0 and current[1] - move[1] < len(dist):
-                    if dist[current[0]][current[1]] - 1 == dist[current[0]-move[0]][current[1]-move[1]]:
-                        current[0] -= move[0]
-                        current[1] -= move[1]
-                        path.append(sympy.geometry.Point2D(current[0]*self.unit*1.0,current[1]*self.unit*1.0))
-                        break
-        path.reverse()
-=======
                 else:
                     tmp.append(None)
             node_centers2.append(tmp)
@@ -482,7 +279,6 @@
 
 
 
->>>>>>> f34b14c8
 
     def play(self, score: int, golf_map: sympy.Polygon, target: sympy.geometry.Point2D, curr_loc: sympy.geometry.Point2D, prev_loc: sympy.geometry.Point2D, prev_landing_point: sympy.geometry.Point2D, prev_admissible: bool) -> Tuple[float, float]:
         """Function which based n current game state returns the distance and angle, the shot must be played 
@@ -506,22 +302,6 @@
             self.map = golf_map
             shape_map = golf_map.vertices 
             self.map_shapely = Polygon(shape_map)
-<<<<<<< HEAD
-        
-        
-        next_point = self.aStar(curr_loc, target )
-        required_dist = curr_loc.distance(next_point)
-        angle = sympy.atan2(next_point[1] - curr_loc.y, next_point[0] - curr_loc.x)
-        #angle2  = math.degrees(angle)
-        #a =  self.positionSafety( distance, angle2, curr_loc.evalf(), golf_map)
-        if (next_point[1] == self.target[1] and next_point[0] == self.target[0]):
-            if(required_dist>20):
-                required_dist = 0.9*required_dist
-
-        self.turns = self.turns +1  
-        print(next_point)
-        return (required_dist, angle)
-=======
             self.max_distance = 200 + self.skill
             self._initialize_map_points(np.array(tuple(target)).astype(float))
         if(self.turns>0):
@@ -559,5 +339,4 @@
 
             self.turns = self.turns +1  
             print(next_point)
-            return (required_dist, angle)
->>>>>>> f34b14c8
+            return (required_dist, angle)