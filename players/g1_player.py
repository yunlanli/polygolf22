--- conflicted
+++ resolved
@@ -69,7 +69,6 @@
     max_distance = distances[-1]*scale
     top_arc = spread_points(current_point, angles, max_distance, False)
 
-<<<<<<< HEAD
     putter_shot = distance < 20 and not in_sandtrap
     if putter_shot:
         # return a fan region, instead of splash zone, this is so that we can
@@ -77,13 +76,9 @@
         current_point = np.array([current_point])
         return np.concatenate((current_point, top_arc, current_point))
     else:
-=======
-    if distance > 20 or (distance <= 20 and target_in_sand):
->>>>>>> 6c43734b
         min_distance = distances[0]
         bottom_arc = spread_points(current_point, angles, min_distance, True)
         return np.concatenate((top_arc, bottom_arc, np.array([top_arc[0]])))
-
 
 
 def poly_to_points(poly: Polygon) -> Iterator[Tuple[float, float]]:
