--- conflicted
+++ resolved
@@ -44,10 +44,6 @@
     def search_landing_points(self, landing_points, curr_loc, map):
         for landing_point in landing_points:
             angle, distance = self.calculate_angle_and_distance(curr_loc, landing_point)
-<<<<<<< HEAD
-=======
-            #print(distance, angle)
->>>>>>> ca00e39d
             if self.is_roll_in_polygon(curr_loc, distance, angle, map):
                 return distance, angle
             
@@ -130,16 +126,8 @@
         Returns:
             Tuple[float, float]: Return a tuple of distance and angle in radians to play the shot
         """
-<<<<<<< HEAD
+
         if score == 1:
             self.shapely_polygon = Polygon([(p.x, p.y) for p in golf_map.vertices])
 
-        point_list = self.get_targets(target, curr_loc)
-        print(point_list)
-        return self.search_landing_points(point_list, curr_loc, golf_map)
-=======
-        #point_list = self.get_targets(target, curr_loc)
-        #print(point_list)
-        #return self.search_landing_points(point_list, curr_loc, golf_map)
         return self.search_targets(target, curr_loc, golf_map)
->>>>>>> ca00e39d
