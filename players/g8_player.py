'''import numpy as np
import sympy
import logging
from typing import Tuple, List

class Player:
    def __init__(self, skill: int, rng: np.random.Generator, logger: logging.Logger, golf_map: sympy.Polygon, start: sympy.geometry.Point2D, target: sympy.geometry.Point2D, sand_traps: List[sympy.geometry.Point2D], map_path: str, precomp_dir: str) -> None:
        """Initialise the player with given skill.

        Args:
            skill (int): skill of your player
            rng (np.random.Generator): numpy random number generator, use this for same player behvior across run
            logger (logging.Logger): logger use this like logger.info("message")
            golf_map (sympy.Polygon): Golf Map polygon
            start (sympy.geometry.Point2D): Start location
            target (sympy.geometry.Point2D): Target location
            map_path (str): File path to map
            precomp_dir (str): Directory path to store/load precomputation
        """


    def play(self, score: int, golf_map: sympy.Polygon, target: sympy.geometry.Point2D, sand_traps: List[sympy.geometry.Point2D], curr_loc: sympy.geometry.Point2D, prev_loc: sympy.geometry.Point2D, prev_landing_point: sympy.geometry.Point2D, prev_admissible: bool) -> Tuple[float, float]:
        """Function which based n current game state returns the distance and angle, the shot must be played

        Args:
            score (int): Your total score including current turn
            golf_map (sympy.Polygon): Golf Map polygon
            target (sympy.geometry.Point2D): Target location
            curr_loc (sympy.geometry.Point2D): Your current location
            prev_loc (sympy.geometry.Point2D): Your previous location. If you haven't played previously then None
            prev_landing_point (sympy.geometry.Point2D): Your previous shot landing location. If you haven't played previously then None
            prev_admissible (bool): Boolean stating if your previous shot was within the polygon limits. If you haven't played previously then None

        Returns:
            Tuple[float, float]: Return a tuple of distance and angle in radians to play the shot
        """

'''
import os
import pickle
import numpy as np
import functools
import sympy
import logging
import heapq
from scipy import stats as scipy_stats
import math

from typing import Tuple, Iterator, List, Union
from sympy.geometry import Polygon, Point2D
from matplotlib.path import Path
from shapely.geometry import Polygon as ShapelyPolygon, Point as ShapelyPoint
from scipy.spatial.distance import cdist


# Cached distribution
DIST = scipy_stats.norm(0, 1)

#Sampling Size
<<<<<<< HEAD
#SAMPLE_SIZE = 10000
SAMPLE_SIZE = 250
=======
SAMPLE_SIZE = 1000
>>>>>>> 9c48b67f

@functools.lru_cache()
def standard_ppf(conf: float) -> float:
    return DIST.ppf(conf)


def result_point(distance: float, angle: float, current_point: Tuple[float, float]) -> Tuple[float, float]:
    cx, cy = current_point
    nx = cx + distance * np.cos(angle)
    ny = cy + distance * np.sin(angle)
    return nx, ny


def spread_points(current_point, angles: np.array, distance, reverse) -> np.array:
    curr_x, curr_y = current_point
    if reverse:
        angles = np.flip(angles)
    xs = np.cos(angles) * distance + curr_x
    ys = np.sin(angles) * distance + curr_y
    return np.column_stack((xs, ys))


def splash_zone(distance: float, angle: float, conf: float, skill: int, current_point: Tuple[float, float], current_in_sandtrap: bool = False, target_in_sandtrap: bool = False) -> np.array:
    conf_points = np.linspace(1 - conf, conf, 5)
    distances = np.vectorize(standard_ppf)(conf_points) * (distance / skill) + distance

    angle_factor = 2 if current_in_sandtrap else 1

    angles = np.vectorize(standard_ppf)(conf_points) * (1*angle_factor/(2*skill)) + angle

    scale = 1.1

    #when in in_sandtrap, do not account for rolling by extending splash zone
    if distance <= 20 or target_in_sandtrap:
        scale = 1.0
    max_distance = distances[-1]*scale
    top_arc = spread_points(current_point, angles, max_distance, False)

    if distance > 20:
        min_distance = distances[0]
        bottom_arc = spread_points(current_point, angles, min_distance, True)
        return np.concatenate((top_arc, bottom_arc, np.array([top_arc[0]])))

    current_point = np.array([current_point])
    return np.concatenate((current_point, top_arc, current_point))



def sympy_poly_to_mpl(sympy_poly: Polygon) -> Path:
    """Helper function to convert sympy Polygon to matplotlib Path object"""
    v = list(sympy_poly.vertices)
    v.append(v[0])
    return Path(v, closed=True)


def sympy_poly_to_shapely(sympy_poly: Polygon) -> ShapelyPolygon:
    """Helper function to convert sympy Polygon to shapely Polygon object"""
    v = sympy_poly.vertices
    v.append(v[0])
    return ShapelyPolygon(v)


class ScoredPoint:
    """Scored point class for use in A* search algorithm"""
    def __init__(self, point: Tuple[float, float], goal: Tuple[float, float], actual_cost=float('inf'), previous=None, goal_dist=None, skill=50, in_sandtrap = False):
        self.point = point
        self.goal = goal

        self.previous = previous

        self._actual_cost = actual_cost
        if goal_dist is None:
            a = np.array(self.point)
            b = np.array(self.goal)
            goal_dist = np.linalg.norm(a - b)

        max_target_dist = 200 + skill
        max_dist = standard_ppf(0.99) * (max_target_dist / skill) + max_target_dist
        max_dist *= 1.10
        self._h_cost = goal_dist / max_dist

        self._f_cost = self.actual_cost + self.h_cost

        self.in_sandtrap = in_sandtrap

    @property
    def f_cost(self):
        return self._f_cost

    @property
    def h_cost(self):
        return self._h_cost

    @property
    def actual_cost(self):
        return self._actual_cost

    def __lt__(self, other):
        return self.f_cost < other.f_cost

    def __eq__(self, other):
        return self.point == other.point
    
    def __hash__(self):
        return hash(self.point)
    
    def __repr__(self):
        return f"ScoredPoint(point = {self.point}, h_cost = {self.h_cost})"


class Player:
    def __init__(self, skill: int, rng: np.random.Generator, logger: logging.Logger, golf_map: sympy.Polygon, start: sympy.geometry.Point2D, target: sympy.geometry.Point2D, sand_traps: list[sympy.Polygon], map_path: str, precomp_dir: str) -> None:
        """Initialise the player with given skill.

        Args:
            skill (int): skill of your player
            rng (np.random.Generator): numpy random number generator, use this for same player behvior across run
            logger (logging.Logger): logger use this like logger.info("message")
            golf_map (sympy.Polygon): Golf Map polygon
            start (sympy.geometry.Point2D): Start location
            target (sympy.geometry.Point2D): Target location
            map_path (str): File path to map
            precomp_dir (str): Directory path to store/load precomputation
        """
        # # if depends on skill
        # precomp_path = os.path.join(precomp_dir, "{}_skill-{}.pkl".format(map_path, skill))
        # # if doesn't depend on skill
        # precomp_path = os.path.join(precomp_dir, "{}.pkl".format(map_path))
        
        # # precompute check
        # if os.path.isfile(precomp_path):
        #     # Getting back the objects:
        #     with open(precomp_path, "rb") as f:
        #         self.obj0, self.obj1, self.obj2 = pickle.load(f)
        # else:
        #     # Compute objects to store
        #     self.obj0, self.obj1, self.obj2 = _

        #     # Dump the objects
        #     with open(precomp_path, 'wb') as f:
        #         pickle.dump([self.obj0, self.obj1, self.obj2], f)
        self.skill = skill
        self.rng = rng
        self.logger = logger
        self.np_map_points = None
        self.mpl_poly = None
        self.shapely_poly = None
        self.goal = None
        self.prev_rv = None

        # Cached data
        max_dist = 200 + self.skill
        self.max_ddist = scipy_stats.norm(max_dist, max_dist / self.skill)

        self.np_sand_trap_points = None
        self.mpl_sand_polys = None
        self.max_sand_ddist = scipy_stats.norm(max_dist / 2, (max_dist / self.skill)*2)

        #hash data for ev(a,b), key = (origin, dest), eg. ((1,1), (2,2)), value = EV((1,1,), (2,2))
        self.ev_hash = {}


        #hash data, key = (scored_point), value = next optimal point from scored_point
        self.optimal_next = {}

        # Conf level
        self.conf = 0.95
        if self.skill < 40:
            self.conf = 0.75

    @functools.lru_cache()
    def _max_ddist_ppf(self, conf: float):
        return self.max_ddist.ppf(1.0 - conf)

    @functools.lru_cache()
    def _max_sand_ddist_ppf(self, conf: float):
        return self.max_sand_ddist.ppf(1.0 - conf)

    def reachable_point(self, current_point: Tuple[float, float], target_point: Tuple[float, float], conf: float) -> bool:
        """Determine whether the point is reachable with confidence [conf] based on our player's skill"""

        if type(current_point) == Point2D:
            current_point = tuple(current_point)
        if type(target_point) == Point2D:
            target_point = tuple(target_point)

        current_point = np.array(current_point).astype(float)
        target_point = np.array(target_point).astype(float)

        if self.point_in_sandtrap_mpl(current_point):
            return np.linalg.norm(current_point - target_point) <= self._max_sand_ddist_ppf(conf)
        else:
            return np.linalg.norm(current_point - target_point) <= self._max_ddist_ppf(conf)

    def splash_zone_within_polygon(self, current_point: Tuple[float, float], target_point: Tuple[float, float], conf: float) -> bool:
        if type(current_point) == Point2D:
            current_point = tuple(Point2D)

        if type(target_point) == Point2D:
            target_point = tuple(Point2D)

        #CHANGES: checks if point shot from is in sandtrap
        current_in_sandtrap = False
        if  current_point in np.array(self.np_sand_trap_points):
            current_in_sandtrap = True

        #CHANGES: checks if landing point is in sandtrap
        target_in_sandtrap = False
        if  target_point in np.array(self.np_sand_trap_points):
            target_in_sandtrap = True

        distance = np.linalg.norm(np.array(current_point).astype(float) - np.array(target_point).astype(float))
        cx, cy = current_point
        tx, ty = target_point
        angle = np.arctan2(float(ty) - float(cy), float(tx) - float(cx))

        #CHANGES: add in_sandtrap
        splash_zone_poly_points = splash_zone(float(distance), float(angle), float(conf), self.skill, current_point, current_in_sandtrap, target_in_sandtrap)
        return self.shapely_poly.contains(ShapelyPolygon(splash_zone_poly_points))

    def numpy_adjacent_and_dist (self, point: Tuple[float, float], conf: float):
        cloc_distances = cdist(self.np_map_points, np.array([np.array(point)]), 'euclidean')
        cloc_distances = cloc_distances.flatten()

        distance_mask = cloc_distances <= self._max_ddist_ppf(conf)
        sand_trap_distance_mask = cloc_distances <= self._max_sand_ddist_ppf(conf)

        reachable_points = None
        if self.point_in_sandtrap_mpl(point):
            reachable_points = self.np_map_points[sand_trap_distance_mask]
        else:
            reachable_points = self.np_map_points[distance_mask]
        
        goal_distances = self.np_goal_dist[distance_mask]
        return reachable_points, goal_distances
    
    def point_in_sandtrap_mpl(self, current_point: Tuple[float, float]) -> bool:
        for sandtrap in self.mpl_sand_polys:
            if sandtrap.contains_point(current_point):
                return True
        
        return False

    def next_target(self, curr_loc: Tuple[float, float], goal: Point2D, conf: float) -> Union[None, Tuple[float, float]]:
        point_goal = float(goal.x), float(goal.y)
        heap = [ScoredPoint(curr_loc, point_goal, 0.0)]
        start_point = heap[0].point

        # Used to cache the best cost and avoid adding useless points to the heap
        best_cost = {tuple(curr_loc): 0.0}
        visited = set()
        points_checked = 0
        while len(heap) > 0:
            next_sp = heapq.heappop(heap)
            next_p = next_sp.point


            if next_p in visited:
                continue
            if next_sp.actual_cost > 10:
                continue

            if next_sp.actual_cost > 0 and not self.splash_zone_within_polygon(next_sp.previous.point, next_p, conf):

                #if we have already seen a quicker way to get to next_p
                if next_p in best_cost:
                    del best_cost[next_p]
                continue
            visited.add(next_p)

            if np.linalg.norm(np.array(self.goal) - np.array(next_p)) <= 5.4 / 100.0:
                # All we care about is the next point
                # TODO: We need to check if the path length is <= 10, because if it isn't we probably need to
                #  reduce the conf and try again for a shorter path.
                while next_sp.previous.point != start_point:
                    next_sp = next_sp.previous
                return next_sp.point
            
            # Add adjacent points to heap
            reachable_points, goal_dists = self.numpy_adjacent_and_dist(next_p, conf)
            print(len(reachable_points))
            for i in range(len(reachable_points)):
                candidate_point = tuple(reachable_points[i])
                goal_dist = goal_dists[i]

                marginal_ev_of_hits_to_candidate_point = None

                if (next_p,candidate_point) in self.ev_hash:
                    marginal_ev_of_hits_to_candidate_point = self.ev_hash[(next_p,candidate_point)]
                else:
                    marginal_ev_of_hits_to_candidate_point = self.get_ev(next_sp.point, candidate_point, self.skill, self.point_in_sandtrap_mpl(next_sp.point))
                    self.ev_hash[(next_p,candidate_point)] = marginal_ev_of_hits_to_candidate_point

                new_point = ScoredPoint(candidate_point, point_goal, next_sp.actual_cost + marginal_ev_of_hits_to_candidate_point, next_sp,
                                        goal_dist=goal_dist, skill=self.skill)

                if candidate_point not in best_cost or best_cost[candidate_point] > new_point.actual_cost:
                    points_checked += 1
                    # if not self.splash_zone_within_polygon(new_point.previous.point, new_point.point, conf):
                    #     continue
                    best_cost[new_point.point] = new_point.actual_cost
                    heapq.heappush(heap, new_point)

        # No path available
        return None

    def _initialize_map_points(self, goal: Tuple[float, float], golf_map: Polygon, sand_traps: list[sympy.Polygon]):
        # Storing the points as numpy array
        np_map_points = [goal]
        np_sand_trap_points = []
        self.mpl_poly = sympy_poly_to_mpl(golf_map)
        self.shapely_poly = sympy_poly_to_shapely(golf_map)

        self.mpl_sand_polys = [sympy_poly_to_mpl(sand_trap) for sand_trap in sand_traps]

        pp = self.poly_to_points(poly = golf_map, mpl_poly = self.mpl_poly)
        for point in pp:
            # Use matplotlib here because it's faster than shapely for this calculation...
            """if self.mpl_poly.contains_point(point):
                # map_points.append(point)
                x, y = point
                np_map_points.append(np.array([x, y]))"""

            x, y = point
            np_map_points.append(np.array([x, y]))

            for sandtrap in self.mpl_sand_polys:
                if sandtrap.contains_point(point):
                    x, y = point
                    np_sand_trap_points.append(np.array([x, y]))

        #add points along edges of map  
        # np_map_points += self.polygon_edge_sampler(golf_map, 40)

        #add points along edges of sandtraps
        for s in sand_traps:
            temp = self.polygon_edge_sampler(s, 20)

            #add the sand trap edges to both the map_points and sand_trap_points
            # np_map_points += temp
            np_sand_trap_points += temp

        self.np_map_points = np.array(np_map_points)
        self.np_sand_trap_points = np.array(np_sand_trap_points)
        self.np_goal_dist = cdist(self.np_map_points, np.array([np.array(self.goal)]), 'euclidean')
        self.np_goal_dist = self.np_goal_dist.flatten()

        print(len(np_map_points))
    
    def poly_to_points(self, poly: Polygon, mpl_poly: Path) -> list[Tuple[float, float]]:

        result = []

        #finds the rectangular boundry of the map
        x_min, y_min = float('inf'), float('inf')
        x_max, y_max = float('-inf'), float('-inf')
        for point in poly.vertices:
            x = float(point.x)
            y = float(point.y)
            x_min = min(x, x_min)
            x_max = max(x, x_max)
            y_min = min(y, y_min)
            y_max = max(y, y_max)
        #x_step = X_STEP
        #y_step = Y_STEP

        point_count = 0

        while point_count < SAMPLE_SIZE:
            x_rand = self.rng.uniform(x_min, x_max)
            y_rand = self.rng.uniform(y_min, y_max)

            p = (x_rand, y_rand)

            if mpl_poly.contains_point(p):
                point_count += 1
                result.append(p)

        """x_current = x_min
        y_current = y_min
        while x_current < x_max:
            while y_current < y_max:
                yield float(x_current), float(y_current)
                y_current += y_step
            y_current = y_min
            x_current += x_step"""
        
        return result

    def polygon_edge_sampler(self, poly: Polygon, points_per_edge: int) -> list[np.array([float, float])]:
        result = []

        v = poly.vertices
        for p in range(len(v)):
            start = v[p-1]
            end = v[p]

            x_val = np.linspace(start = float(start.x), stop = float(end.x), num = points_per_edge, dtype=float)
            y_val = np.linspace(start = float(start.y), stop = float(end.y), num = points_per_edge, dtype=float)
            result += list(np.array((x_val,y_val)).T)

        return result

    def play(self, score: int, golf_map: sympy.Polygon, target: sympy.geometry.Point2D, sand_traps: list[sympy.Polygon], curr_loc: sympy.geometry.Point2D, prev_loc: sympy.geometry.Point2D, prev_landing_point: sympy.geometry.Point2D, prev_admissible: bool) -> Tuple[float, float]:
        """Function which based n current game state returns the distance and angle, the shot must be played 

        Args:
            score (int): Your total score including current turn
            golf_map (sympy.Polygon): Golf Map polygon
            target (sympy.geometry.Point2D): Target location
            curr_loc (sympy.geometry.Point2D): Your current location
            prev_loc (sympy.geometry.Point2D): Your previous location. If you haven't played previously then None
            prev_landing_point (sympy.geometry.Point2D): Your previous shot landing location. If you haven't played previously then None
            prev_admissible (bool): Boolean stating if your previous shot was within the polygon limits. If you haven't played previously then None

        Returns:
            Tuple[float, float]: Return a tuple of distance and angle in radians to play the shot
        """
        if self.np_map_points is None:
            gx, gy = float(target.x), float(target.y)
            self.goal = float(target.x), float(target.y)
            self._initialize_map_points((gx, gy), golf_map, sand_traps)

        # Optimization to retry missed shots
        if self.prev_rv is not None and curr_loc == prev_loc:
            return self.prev_rv

        target_point = None
        confidence = self.conf
        cl = float(curr_loc.x), float(curr_loc.y)
        while target_point is None:
            if confidence <= 0.5:
                return None

            target_point = self.next_target(cl, target, confidence)
            confidence -= 0.05

        # fixup target
        current_point = np.array(tuple(curr_loc)).astype(float)
        if tuple(target_point) == self.goal:
            original_dist = np.linalg.norm(np.array(target_point) - current_point)
            v = np.array(target_point) - current_point
            # Unit vector pointing from current to target
            u = v / original_dist
            if original_dist >= 20.0:
                roll_distance = original_dist * 0.1
                max_offset = roll_distance
                offset = 0
                prev_target = target_point
                while offset < max_offset and self.splash_zone_within_polygon(tuple(current_point), target_point, confidence):
                    offset += 1
                    dist = original_dist - offset
                    prev_target = target_point
                    target_point = current_point + u * dist
                target_point = prev_target

        cx, cy = current_point
        tx, ty = target_point
        angle = np.arctan2(ty - cy, tx - cx)

        rv = curr_loc.distance(Point2D(target_point, evaluate=False)), angle
        self.prev_rv = rv
        return rv
        
    def get_ev(self, origin: Tuple[float, float], dest: Tuple[float, float], skill, origin_in_sand: bool):
        # assumes dest is reachable with the current distance rating
        granularity = 1

        o_x, o_y = origin
        d_x, d_y = dest

        # distance
        distance = math.sqrt((o_x - d_x)**2 + (o_y - d_y)**2)
        d_dist_stdev = distance / skill                                                     # standard dev
        if origin_in_sand:
            d_dist_stdev *= 2
        
        if d_dist_stdev == 0.0:
            d_dist_samples = np.array([distance])
            d_dist_pdf = np.array([1])
        else:
            d_dist = scipy_stats.norm(distance, d_dist_stdev)                                   # distance distribution
            d_dist_samples = np.linspace(d_dist.ppf(0.01), d_dist.ppf(0.99), granularity)       # evenly spaced points in distribution
            d_dist_pdf = d_dist.pdf(d_dist_samples) / np.sum(d_dist.pdf(d_dist_samples))        # probability corresponding to each point (normalized)

        # angle
        angle = np.arctan2(d_y - o_y, d_x - o_x)
        a_dist_stdev = 1 / (2 * skill)                                                      # standard dev
        if origin_in_sand:
            a_dist_stdev *= 2
        a_dist = scipy_stats.norm(angle, a_dist_stdev)                                      # angle distribution
        a_dist_samples = np.linspace(a_dist.ppf(0.01), a_dist.ppf(0.99), granularity)       # evenly spaced points in distribution
        a_dist_pdf = a_dist.pdf(a_dist_samples) / np.sum(a_dist.pdf(a_dist_samples))        # probability corresponding to each point (normalized)
        
        # combine distance and angle into joint distribution
        joint_x = (np.outer(d_dist_samples, np.cos(a_dist_samples)) + origin[0]).flatten()
        joint_y = (np.outer(d_dist_samples, np.sin(a_dist_samples)) + origin[1]).flatten()
        joint_cords = np.array((joint_x, joint_y)).T
        
        joint_dist_pdf = np.outer(d_dist_pdf, a_dist_pdf).flatten()
        joint_total_prob = np.sum(joint_dist_pdf)

        joint_cord_is_sand = None
        for sandtrap in self.mpl_sand_polys:
            if joint_cord_is_sand is None:
                joint_cord_is_sand = sandtrap.contains_points(joint_cords)
            
            else:
                joint_cord_is_sand = np.logical_or(joint_cord_is_sand, sandtrap.contains_points(joint_cords))
        
        joint_cord_is_land = self.mpl_poly.contains_points(joint_cords)
        #joint_cord_is_water = np.logical_not(joint_cord_is_land)

        land_total_prob = np.sum(joint_dist_pdf, where=joint_cord_is_land) / joint_total_prob
        water_prob = 1 - land_total_prob
        sand_prob = np.sum(joint_dist_pdf, where=joint_cord_is_sand) / joint_total_prob
        green_prob = land_total_prob - sand_prob

        '''print("water_prob: " + str(water_prob))
        print("sand_prob: " + str(sand_prob))
        print("green_prob: " + str(green_prob))
        print("Total Prob: " + str(water_prob + sand_prob + green_prob))'''

        if water_prob > 0.9999:
            return 11
        
        expected_tries_to_hit_land = land_total_prob**(-1)          # if probability of hitting land is 0.25, we expect 0.25**(-1) = 4 tries to hit land
        
        expected_value = (water_prob * expected_tries_to_hit_land) + (sand_prob * 1) + (green_prob * 1)

        return expected_value


# === Unit Tests ===

def test_reachable():
    current_point = Point2D(0, 0, evaluate=False)
    target_point = Point2D(0, 250, evaluate=False)
    player = Player(50, 0xdeadbeef, None)
    
    assert not player.reachable_point(current_point, target_point, 0.80)


def test_splash_zone_within_polygon():
    poly = Polygon((0,0), (0, 300), (300, 300), (300, 0), evaluate=False)

    current_point = Point2D(0, 0, evaluate=False)

    # Just checking polygons inside and outside
    inside_target_point = Point2D(150, 150, evaluate=False)
    outside_target_point = Point2D(299, 100, evaluate=False)

    player = Player(50, 0xdeadbeef, None)
    assert player.splash_zone_within_polygon(current_point, inside_target_point, poly, 0.8)
    assert not player.splash_zone_within_polygon(current_point, outside_target_point, poly, 0.8)


def test_poly_to_points():
    poly = Polygon((0,0), (0, 10), (10, 10), (10, 0))
    points = set(poly_to_points(poly))
    for x in range(1, 10):
        for y in range(1, 10):
            assert (x,y) in points
    assert len(points) == 81<|MERGE_RESOLUTION|>--- conflicted
+++ resolved
@@ -57,12 +57,8 @@
 DIST = scipy_stats.norm(0, 1)
 
 #Sampling Size
-<<<<<<< HEAD
 #SAMPLE_SIZE = 10000
 SAMPLE_SIZE = 250
-=======
-SAMPLE_SIZE = 1000
->>>>>>> 9c48b67f
 
 @functools.lru_cache()
 def standard_ppf(conf: float) -> float:
