--- conflicted
+++ resolved
@@ -19,7 +19,6 @@
         self.rng = rng
         self.logger = logger
 
-<<<<<<< HEAD
         self.np_curr_loc = np.empty(2)
         self.np_target = np.empty(2)
 
@@ -30,18 +29,6 @@
         self.n_angles = 40
 
         self.angle_offset = pi*0.75
-=======
-        self.shapely_polygon = None
-        self.np_curr_loc = np.empty(2)
-        self.np_target = np.empty(2)
-
-        self.n_distances = 20
-        self.n_angles = 50
-
-        self.angle_offset = pi/4 # 45 deg in both directions
-
-        self.min_conf = 0.60
->>>>>>> 47fdd4dc
 
     def play(self, score: int, golf_map: sympy.Polygon, target: sympy.geometry.Point2D, curr_loc: sympy.geometry.Point2D, prev_loc: sympy.geometry.Point2D, prev_landing_point: sympy.geometry.Point2D, prev_admissible: bool) -> Tuple[float, float]:
         """Function which based n current game state returns the distance and angle, the shot must be played 
@@ -59,7 +46,6 @@
 
         # init golf map polygon
         if score == 1:
-<<<<<<< HEAD
             shapely_polygon = Polygon([(p.x,p.y) for p in golf_map.vertices])
 
             x,y = list(zip(*golf_map.vertices))
@@ -72,10 +58,6 @@
                     py = self.origin[1]+j
                     self.in_polygon[i][j] = shapely_polygon.contains(Point(px, py))     
                     
-=======
-            self.shapely_polygon = Polygon([(p.x,p.y) for p in golf_map.vertices])
-
->>>>>>> 47fdd4dc
         np.copyto(self.np_curr_loc, curr_loc.coordinates, casting='unsafe')
         np.copyto(self.np_target, target.coordinates, casting='unsafe')
 
@@ -86,7 +68,6 @@
         max_distance = min(200+self.skill, required_dist/roll_factor)
         target_angle = atan2(target.y - curr_loc.y, target.x - curr_loc.x)
 
-<<<<<<< HEAD
         best_shot = (0,0)
         max_metric = 0
 
@@ -126,25 +107,6 @@
         return conf**3 / (target_dist+0.00001)
 
     def est_shot_conf(self, distance: float, angle: float, n_tries: int = 60):
-=======
-        shots = []
-        for distance in np.linspace(max_distance, max_distance / self.n_distances, num=self.n_distances):
-            for angle in np.linspace(target_angle-self.angle_offset, target_angle+self.angle_offset, num=self.n_angles):
-                p = self.np_curr_loc + distance * np.array([np.cos(angle), np.sin(angle)])
-                target_dist = np.linalg.norm(self.np_target - p)
-                shots.append((distance, angle, target_dist))
-
-        shots.sort(key=lambda s: s[2]) # sort by target_dist
-
-        for distance, angle, target_dist in shots:
-            conf = self.est_shot_conf(distance, angle)
-            if conf >= self.min_conf:
-                return distance, angle
-
-        return 0,0
-
-    def est_shot_conf(self, distance: float, angle: float, n_tries: int = 100, n_points_on_seg: int = 7):
->>>>>>> 47fdd4dc
         start_time = time()
         n_valid = 0
 
@@ -153,11 +115,6 @@
         final_point = np.empty(2)
         rot = np.empty(2)
         temp = np.empty(2)
-<<<<<<< HEAD
-=======
-        direction = np.empty(2)
-        p = np.empty(2)
->>>>>>> 47fdd4dc
 
         if constants.min_putter_dist <= distance <= constants.max_dist + self.skill: # normal shot
             case = 0
@@ -191,7 +148,6 @@
                 np.copyto(landing_point, self.np_curr_loc)
                 np.copyto(final_point, self.np_curr_loc)
 
-<<<<<<< HEAD
             if self.line_segment_in_polygon(landing_point, final_point, n_points_on_seg=5):
                 n_valid += 1
 
@@ -215,23 +171,4 @@
 
     def point_in_polygon(self, p):
         x,y = int(p[0])-self.origin[0],int(p[1])-self.origin[1]
-        return 0<=x<len(self.in_polygon) and 0<=y<len(self.in_polygon[0]) and self.in_polygon[x][y]
-=======
-            # check if line segment landingpoint-finalpoint intersects polygon
-            # Approximate this by checking if points along the segment are inside polygon
-            seg_inside_poly = True
-            np.subtract(final_point, landing_point, out=direction)
-            for i in np.linspace(0, 1, num=n_points_on_seg):
-                np.multiply(i, direction, out=temp)
-                np.add(landing_point, temp, out=p)
-                if not self.shapely_polygon.contains(Point(p[0], p[1])):
-                    seg_inside_poly = False
-                    break
-
-            if seg_inside_poly:
-                n_valid += 1
-
-        t = time() - start_time
-        # print('est_shot_conf time:', t)
-        return n_valid / n_tries
->>>>>>> 47fdd4dc
+        return 0<=x<len(self.in_polygon) and 0<=y<len(self.in_polygon[0]) and self.in_polygon[x][y]